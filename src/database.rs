use crate::response::Server;
use crate::utils::RunError;
use sqlx::postgres::PgQueryResult;
use sqlx::types::ipnet::{IpNet, Ipv4Net};
use sqlx::types::Uuid;
<<<<<<< HEAD
use sqlx::{PgPool, Row};
use std::net::SocketAddrV4;
use std::time::{SystemTime, UNIX_EPOCH};

#[derive(Debug, Clone)]
pub struct Database(pub PgPool);
=======
use sqlx::{FromRow, Pool, Postgres, Row};
use std::str::FromStr;
use std::sync::Arc;
use std::time::{SystemTime, UNIX_EPOCH};

#[derive(Debug)]
struct AddressInfo {
	country: String,
	country_code: String,
	asn: String,
}

impl FromRow<'_, PgRow> for AddressInfo {
	fn from_row(row: &PgRow) -> Result<Self, sqlx::Error> {
		Ok(Self {
			country: row.try_get("country")?,
			country_code: row.try_get("country_code")?,
			asn: row.try_get("asn")?,
		})
	}
}

/// Returns all servers from the database
pub async fn fetch_servers(pool: &Pool<Postgres>) -> BoxStream<Result<PgRow, sqlx::Error>> {
	sqlx::query("SELECT address, port FROM servers ORDER BY last_seen ASC").fetch(pool)
}
>>>>>>> 67bfcf98

impl Database {
	pub fn new(pool: PgPool) -> Self {
		Self(pool)
	}

<<<<<<< HEAD
	/// Gets the count of servers from database
	pub async fn count_servers(&self) -> Result<i64, sqlx::Error> {
		let result = sqlx::query("SELECT COUNT(*) FROM servers")
			.fetch_one(&self.0)
			.await?
			.get("count");
=======
async fn get_address_info(
	address: &IpNet,
	conn: &Arc<Pool<Postgres>>,
) -> Result<AddressInfo, sqlx::Error> {
	Ok(
		sqlx::query_as("SELECT country, country_code, asn FROM countries WHERE $1 <<= network")
			.bind(address)
			.fetch_one(&**conn)
			.await?,
	)
}

/// Updates a single server in the database, this includes all mods
/// and players that come with it. Will also remove a server from the
/// database if it has requested to be removed
pub async fn update_server(server: Server, conn: Arc<Pool<Postgres>>) -> anyhow::Result<()> {
	// SQLx requires each IP address to be in CIDR notation to add to Postgres
	let address = IpNet::from_str(&(server.address.clone() + "/32"))?;
	let timestamp = SystemTime::now().duration_since(UNIX_EPOCH)?.as_secs() as i32;
>>>>>>> 67bfcf98

		Ok(result)
	}

	/// Deletes a server from the database
	pub async fn delete_server(&self, address: IpNet) -> Result<PgQueryResult, sqlx::Error> {
		sqlx::query("DELETE FROM servers WHERE address = $1")
			.bind(address)
			.execute(&self.0)
			.await
	}

<<<<<<< HEAD
	/// Updates a single server in the database, this includes all mods
	/// and players that come with it. Will also remove a server from the
	/// database if it has requested to be removed
	pub async fn update_server(&self, server: Server, socket: SocketAddrV4) -> anyhow::Result<()> {
		let address = IpNet::from(Ipv4Net::from(*socket.ip()));
		let timestamp = SystemTime::now().duration_since(UNIX_EPOCH)?.as_secs() as i32;

		// Format description if it exists
		let formatted = server
			.description_raw
			.as_ref()
			.map(|v| server.build_formatted_description(v));

		// Delete server if it's opted out
		if server.check_opt_out() {
			self.delete_server(address).await?;
			return Err(RunError::ServerOptOut)?;
		}

		sqlx::query(
			"INSERT INTO servers (
=======
	let address_information = get_address_info(&address, &conn).await.unwrap();

	sqlx::query(
		"INSERT INTO servers (
>>>>>>> 67bfcf98
		address,
		port,
		software,
        version,
		protocol,
		icon,
		description_raw,
        description_formatted,
		prevents_chat_reports,
		enforces_secure_chat,
		first_seen,
		last_seen,
		online_players,
		max_players,
        country,
    	asn) VALUES ($1, $2, $3, $4, $5, $6, $7, $8, $9, $10, $11, $12, $13, $14, $15, $16)
    	ON CONFLICT (address, port) DO UPDATE SET
    	software = EXCLUDED.software,
    	version = EXCLUDED.version,
    	protocol = EXCLUDED.protocol,
    	icon = EXCLUDED.icon,
    	description_raw = EXCLUDED.description_raw,
    	description_formatted = EXCLUDED.description_formatted,
    	prevents_chat_reports = EXCLUDED.prevents_chat_reports,
    	enforces_secure_chat = EXCLUDED.enforces_secure_chat,
    	last_seen = EXCLUDED.last_seen,
    	online_players = EXCLUDED.online_players,
<<<<<<< HEAD
    	max_players = EXCLUDED.max_players",
		)
		.bind(address)
		.bind(socket.port() as i32)
		.bind(server.get_type())
		.bind(server.version.name)
		.bind(server.version.protocol)
		.bind(server.favicon)
		// description_raw is for storing raw JSON descriptions
		// useful for applications that want to parse descriptions in their own way
		.bind(server.description_raw)
		// description_formatted is for pre-formatted descriptions
		// useful for regex searches and for applications that just quickly need a servers description
		.bind(formatted)
		.bind(server.prevents_reports)
		.bind(server.enforces_secure_chat)
		.bind(timestamp)
		.bind(timestamp)
		.bind(server.players.online)
		.bind(server.players.max)
		.execute(&self.0)
		.await?;
=======
    	max_players = EXCLUDED.max_players,
    	country = EXCLUDED.country,
    	asn = EXCLUDED.asn",
	)
	.bind(&address)
	.bind(server.port as i32)
	.bind(server.get_type())
	.bind(server.version.name)
	.bind(server.version.protocol)
	.bind(server.favicon)
	// description_raw is for storing raw JSON descriptions
	// useful for applications that want to parse descriptions in their own way
	.bind(server.description_raw)
	// description_formatted is for pre-formatted descriptions
	// useful for regex searches and for applications that just quickly need a servers description
	.bind(formatted)
	.bind(server.prevents_reports)
	.bind(server.enforces_secure_chat)
	.bind(timestamp)
	.bind(timestamp)
	.bind(server.players.online)
	.bind(server.players.max)
	.bind(address_information.country_code)
	.bind(address_information.asn)
	.execute(&*conn)
	.await?;
>>>>>>> 67bfcf98

		if let Some(sample) = server.players.sample {
			for player in sample {
				if let Ok(uuid) = Uuid::parse_str(&player.id) {
					sqlx::query("INSERT INTO players (address, port, uuid, name, first_seen, last_seen) VALUES ($1, $2, $3, $4, $5, $6)
	                ON CONFLICT (address, port, uuid) DO UPDATE SET
	                last_seen = EXCLUDED.last_seen")
						.bind(address)
						.bind(socket.port() as i32)
						.bind(uuid)
						.bind(player.name)
						.bind(timestamp)
						.bind(timestamp)
						.execute(&self.0)
						.await?;
				}
			}
		}

		if let Some(mods_sample) = server.forge_data {
			for mods in mods_sample.mods {
				sqlx::query("INSERT INTO mods (address, port, id, mod_marker) VALUES ($1, $2, $3, $4) ON CONFLICT (address, port, id) DO NOTHING")
					.bind(address)
					.bind(socket.port() as i32)
					.bind(mods.id)
					.bind(mods.version)
					.bind(timestamp)
					.bind(timestamp)
					.execute(&self.0)
					.await?;
			}
		}

		Ok(())
	}
}<|MERGE_RESOLUTION|>--- conflicted
+++ resolved
@@ -1,19 +1,10 @@
 use crate::response::Server;
 use crate::utils::RunError;
-use sqlx::postgres::PgQueryResult;
+use sqlx::postgres::{PgQueryResult, PgRow};
 use sqlx::types::ipnet::{IpNet, Ipv4Net};
 use sqlx::types::Uuid;
-<<<<<<< HEAD
-use sqlx::{PgPool, Row};
+use sqlx::{FromRow, PgPool, Row};
 use std::net::SocketAddrV4;
-use std::time::{SystemTime, UNIX_EPOCH};
-
-#[derive(Debug, Clone)]
-pub struct Database(pub PgPool);
-=======
-use sqlx::{FromRow, Pool, Postgres, Row};
-use std::str::FromStr;
-use std::sync::Arc;
 use std::time::{SystemTime, UNIX_EPOCH};
 
 #[derive(Debug)]
@@ -33,58 +24,39 @@
 	}
 }
 
-/// Returns all servers from the database
-pub async fn fetch_servers(pool: &Pool<Postgres>) -> BoxStream<Result<PgRow, sqlx::Error>> {
-	sqlx::query("SELECT address, port FROM servers ORDER BY last_seen ASC").fetch(pool)
-}
->>>>>>> 67bfcf98
+#[derive(Debug, Clone)]
+pub struct Database(pub PgPool);
 
 impl Database {
 	pub fn new(pool: PgPool) -> Self {
 		Self(pool)
 	}
 
-<<<<<<< HEAD
 	/// Gets the count of servers from database
 	pub async fn count_servers(&self) -> Result<i64, sqlx::Error> {
 		let result = sqlx::query("SELECT COUNT(*) FROM servers")
 			.fetch_one(&self.0)
 			.await?
 			.get("count");
-=======
-async fn get_address_info(
-	address: &IpNet,
-	conn: &Arc<Pool<Postgres>>,
-) -> Result<AddressInfo, sqlx::Error> {
-	Ok(
-		sqlx::query_as("SELECT country, country_code, asn FROM countries WHERE $1 <<= network")
-			.bind(address)
-			.fetch_one(&**conn)
-			.await?,
-	)
-}
-
-/// Updates a single server in the database, this includes all mods
-/// and players that come with it. Will also remove a server from the
-/// database if it has requested to be removed
-pub async fn update_server(server: Server, conn: Arc<Pool<Postgres>>) -> anyhow::Result<()> {
-	// SQLx requires each IP address to be in CIDR notation to add to Postgres
-	let address = IpNet::from_str(&(server.address.clone() + "/32"))?;
-	let timestamp = SystemTime::now().duration_since(UNIX_EPOCH)?.as_secs() as i32;
->>>>>>> 67bfcf98
 
 		Ok(result)
 	}
 
 	/// Deletes a server from the database
-	pub async fn delete_server(&self, address: IpNet) -> Result<PgQueryResult, sqlx::Error> {
+	async fn delete_server(&self, address: IpNet) -> Result<PgQueryResult, sqlx::Error> {
 		sqlx::query("DELETE FROM servers WHERE address = $1")
 			.bind(address)
 			.execute(&self.0)
 			.await
 	}
 
-<<<<<<< HEAD
+	async fn get_address_info(&self, address: &IpNet) -> Result<AddressInfo, sqlx::Error> {
+		sqlx::query_as("SELECT country, country_code, asn FROM countries WHERE $1 <<= network")
+			.bind(address)
+			.fetch_one(&self.0)
+			.await
+	}
+
 	/// Updates a single server in the database, this includes all mods
 	/// and players that come with it. Will also remove a server from the
 	/// database if it has requested to be removed
@@ -104,14 +76,10 @@
 			return Err(RunError::ServerOptOut)?;
 		}
 
+		let address_information = self.get_address_info(&address).await?;
+
 		sqlx::query(
 			"INSERT INTO servers (
-=======
-	let address_information = get_address_info(&address, &conn).await.unwrap();
-
-	sqlx::query(
-		"INSERT INTO servers (
->>>>>>> 67bfcf98
 		address,
 		port,
 		software,
@@ -139,8 +107,9 @@
     	enforces_secure_chat = EXCLUDED.enforces_secure_chat,
     	last_seen = EXCLUDED.last_seen,
     	online_players = EXCLUDED.online_players,
-<<<<<<< HEAD
-    	max_players = EXCLUDED.max_players",
+    	max_players = EXCLUDED.max_players,
+    	country = EXCLUDED.country,
+    	asn = EXCLUDED.asn",
 		)
 		.bind(address)
 		.bind(socket.port() as i32)
@@ -160,36 +129,10 @@
 		.bind(timestamp)
 		.bind(server.players.online)
 		.bind(server.players.max)
+		.bind(address_information.country_code)
+		.bind(address_information.asn)
 		.execute(&self.0)
 		.await?;
-=======
-    	max_players = EXCLUDED.max_players,
-    	country = EXCLUDED.country,
-    	asn = EXCLUDED.asn",
-	)
-	.bind(&address)
-	.bind(server.port as i32)
-	.bind(server.get_type())
-	.bind(server.version.name)
-	.bind(server.version.protocol)
-	.bind(server.favicon)
-	// description_raw is for storing raw JSON descriptions
-	// useful for applications that want to parse descriptions in their own way
-	.bind(server.description_raw)
-	// description_formatted is for pre-formatted descriptions
-	// useful for regex searches and for applications that just quickly need a servers description
-	.bind(formatted)
-	.bind(server.prevents_reports)
-	.bind(server.enforces_secure_chat)
-	.bind(timestamp)
-	.bind(timestamp)
-	.bind(server.players.online)
-	.bind(server.players.max)
-	.bind(address_information.country_code)
-	.bind(address_information.asn)
-	.execute(&*conn)
-	.await?;
->>>>>>> 67bfcf98
 
 		if let Some(sample) = server.players.sample {
 			for player in sample {
